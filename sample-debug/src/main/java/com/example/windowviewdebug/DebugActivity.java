--- conflicted
+++ resolved
@@ -20,17 +20,11 @@
     private static final String ORIENTATION = "orientation";
     private static final String DEBUG_TILT = "debugTilt";
     private static final String DEBUG_IMAGE = "debugImage";
-<<<<<<< HEAD
-    boolean debugTilt, debugImage;
-    TiltSensor tiltSensor;
-    DebugWindowView windowView1;
-    DebugWindowView windowView2;
-=======
     private boolean debugTilt;
     private boolean debugImage;
+    private TiltSensor tiltSensor;
     private DebugWindowView windowView1;
     private DebugWindowView windowView2;
->>>>>>> f51a6e45
 
     @Override
     protected void onCreate(Bundle savedInstanceState) {
@@ -73,23 +67,19 @@
     }
 
     @Override
-<<<<<<< HEAD
-    public void onResume(){
+    public void onResume() {
         super.onResume();
         tiltSensor.startTracking(SensorManager.SENSOR_DELAY_FASTEST);
     }
 
     @Override
-    public void onPause(){
+    public void onPause() {
         super.onPause();
         tiltSensor.stopTracking();
     }
 
     @Override
-    public void onSaveInstanceState(Bundle outState){
-=======
     public void onSaveInstanceState(Bundle outState) {
->>>>>>> f51a6e45
         super.onSaveInstanceState(outState);
         outState.putInt(ORIENTATION, getRequestedOrientation());
         outState.putBoolean(DEBUG_TILT, debugTilt);
@@ -106,12 +96,8 @@
         menu.findItem(R.id.action_debug_tilt).setChecked(debugTilt);
         menu.findItem(R.id.action_debug_image).setChecked(debugImage);
 
-<<<<<<< HEAD
-        if(Build.VERSION.SDK_INT >= Build.VERSION_CODES.HONEYCOMB){
+        if (Build.VERSION.SDK_INT >= Build.VERSION_CODES.HONEYCOMB) {
             // display 3D-ish icon representation of absolute device orientation
-=======
-        if (Build.VERSION.SDK_INT >= Build.VERSION_CODES.HONEYCOMB) {
->>>>>>> f51a6e45
             final View actionView = View.inflate(this, R.layout.device_compass, null);
             final View xy = actionView.findViewById(R.id.compass_xy);
             final View z = actionView.findViewById(R.id.compass_z);
@@ -154,14 +140,8 @@
         return true;
     }
 
-<<<<<<< HEAD
-    private void resetTiltSensorOrientationOrigin(){
+    private void resetTiltSensorOrientationOrigin() {
         tiltSensor.resetOrigin(false);
-=======
-    private void resetWindowViewOrientationOrigins() {
-        windowView1.resetOrientationOrigin(false);
-        windowView2.resetOrientationOrigin(false);
->>>>>>> f51a6e45
         Toast.makeText(DebugActivity.this, R.string.hint_orientation_reset, Toast.LENGTH_SHORT).show();
     }
 
