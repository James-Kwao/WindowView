package com.example.windowviewdebug;

import android.annotation.TargetApi;
import android.content.Context;
import android.graphics.Canvas;
import android.graphics.Color;
import android.graphics.Paint;
import android.graphics.Typeface;
import android.hardware.Sensor;
import android.hardware.SensorManager;
import android.os.Build;
import android.support.annotation.NonNull;
import android.util.AttributeSet;
import android.util.Log;
import android.view.Surface;

import com.jmedeisis.windowview.WindowView;

/**
 * WindowView that exposes many internal properties through overlay debug text.
 */
public class DebugWindowView extends WindowView {
    private static final String LOG_TAG = DebugWindowView.class.getSimpleName();

    private boolean debugTilt = false;
    private boolean debugImage = false;
    private static final boolean DEBUG_LIFECYCLE = false;
    private final static int DEBUG_TEXT_SIZE = 32;
    private Paint debugTextPaint;

    private float latestYaw;
    private float latestPitch;
    private float latestRoll;

    public DebugWindowView(Context context) {
        super(context);
    }

    public DebugWindowView(Context context, AttributeSet attrs) {
        super(context, attrs);
    }

    public DebugWindowView(Context context, AttributeSet attrs, int defStyleAttr) {
        super(context, attrs, defStyleAttr);
    }

    @SuppressWarnings("unused")
    @TargetApi(Build.VERSION_CODES.LOLLIPOP)
    public DebugWindowView(Context context, AttributeSet attrs, int defStyleAttr, int defStyleRes) {
        super(context, attrs, defStyleAttr, defStyleRes);
    }

    @Override
    protected void init(Context context, AttributeSet attrs) {
        super.init(context, attrs);

        debugTextPaint = new Paint();
        debugTextPaint.setColor(Color.MAGENTA);
        debugTextPaint.setTextSize(DEBUG_TEXT_SIZE);
        debugTextPaint.setTypeface(Typeface.MONOSPACE);
    }

    @Override
    public void onTiltUpdate(float yaw, float pitch, float roll) {
        super.onTiltUpdate(yaw, pitch, roll);
        this.latestYaw = yaw;
        this.latestPitch = pitch;
        this.latestRoll = roll;
    }

    /**
     * Enables/disables on-screen debug information.
     *
     * @param debugTilt  if true, displays on-screen information about the current tilt values and limits.
     * @param debugImage if true, displays on-screen information about the source image and dimensions.
     */
    public void setDebugEnabled(boolean debugTilt, boolean debugImage) {
        this.debugTilt = debugTilt;
        this.debugImage = debugImage;
        invalidate();
    }

    @Override
    public void onWindowFocusChanged(boolean hasWindowFocus) {
        super.onWindowFocusChanged(hasWindowFocus);
        if (DEBUG_LIFECYCLE)
            Log.d(LOG_TAG, "onWindowFocusChanged(), hasWindowFocus: " + hasWindowFocus);
    }

    @Override
    protected void onAttachedToWindow() {
        super.onAttachedToWindow();
        if (DEBUG_LIFECYCLE) Log.d(LOG_TAG, "onAttachedToWindow()");
    }

    @Override
    protected void onDetachedFromWindow() {
        super.onDetachedFromWindow();
        if (DEBUG_LIFECYCLE) Log.d(LOG_TAG, "onDetachedFromWindow()");
    }

    @SuppressWarnings("UnusedAssignment")
    @Override
    protected void onDraw(@NonNull Canvas canvas) {
        super.onDraw(canvas);

        int i = 0;
        if (debugImage) {
            debugText(canvas, i++, "width      " + getWidth());
            debugText(canvas, i++, "height     " + getHeight());
            debugText(canvas, i++, "img width  " + (getWidth() + widthDifference));
            debugText(canvas, i++, "img height " + (getHeight() + heightDifference));

            debugText(canvas, i++, getTranslateMode() + " translateMode");

            float translateX = 0;
            float translateY = 0;
            if (heightMatches) {
                translateX = (-getHorizontalOrigin() +
                        clampAbsoluteFloating(getHorizontalOrigin(), latestRoll, getMaxRoll())) / getMaxRoll();
            } else {
                translateY = (getVerticalOrigin() -
                        clampAbsoluteFloating(getVerticalOrigin(), latestPitch, getMaxPitch())) / getMaxPitch();
            }
            debugText(canvas, i++, "tx " + translateX);
            debugText(canvas, i++, "ty " + translateY);
            debugText(canvas, i++, "tx abs " + Math.round((widthDifference / 2) * translateX));
            debugText(canvas, i++, "ty abs " + Math.round((heightDifference / 2) * translateY));
            debugText(canvas, i++, "height matches " + heightMatches);
        }

<<<<<<< HEAD
        if(debugTilt){
            if(null == sensor) {
                debugText(canvas, i++, "EXTERNAL TILT SENSOR");
            } else {
                switch (sensor.getChosenSensorType()) {
                    case 0:
                        debugText(canvas, i++, "NO AVAILABLE SENSOR");
                        break;
                    case Sensor.TYPE_ROTATION_VECTOR:
                        debugText(canvas, i++, "ROTATION_VECTOR");
                        break;
                    case Sensor.TYPE_GRAVITY:
                        debugText(canvas, i++, "MAG + GRAVITY");
                        break;
                    case Sensor.TYPE_ACCELEROMETER:
                        debugText(canvas, i++, "MAG + ACCELEROMETER");
                        break;
                }
                switch (getSensorSamplingPeriod()) {
                    case SensorManager.SENSOR_DELAY_FASTEST:
                        debugText(canvas, i++, "SENSOR_DELAY_FASTEST");
                        break;
                    case SensorManager.SENSOR_DELAY_GAME:
                        debugText(canvas, i++, "SENSOR_DELAY_GAME");
                        break;
                    case SensorManager.SENSOR_DELAY_UI:
                        debugText(canvas, i++, "SENSOR_DELAY_UI");
                        break;
                    case SensorManager.SENSOR_DELAY_NORMAL:
                        debugText(canvas, i++, "SENSOR_DELAY_NORMAL");
                        break;
                    default:
                        debugText(canvas, i++, "Sensor delay " + getSensorSamplingPeriod() + "us");
                        break;
                }
                debugText(canvas, i++, getOrientationMode() + " orientationMode");
=======
        if (debugTilt) {
            switch (sensor.getChosenSensorType()) {
                case 0:
                    debugText(canvas, i++, "NO AVAILABLE SENSOR");
                    break;
                case Sensor.TYPE_ROTATION_VECTOR:
                    debugText(canvas, i++, "ROTATION_VECTOR");
                    break;
                case Sensor.TYPE_GRAVITY:
                    debugText(canvas, i++, "MAG + GRAVITY");
                    break;
                case Sensor.TYPE_ACCELEROMETER:
                    debugText(canvas, i++, "MAG + ACCELEROMETER");
                    break;
            }
            switch (getSensorSamplingPeriod()) {
                case SensorManager.SENSOR_DELAY_FASTEST:
                    debugText(canvas, i++, "SENSOR_DELAY_FASTEST");
                    break;
                case SensorManager.SENSOR_DELAY_GAME:
                    debugText(canvas, i++, "SENSOR_DELAY_GAME");
                    break;
                case SensorManager.SENSOR_DELAY_UI:
                    debugText(canvas, i++, "SENSOR_DELAY_UI");
                    break;
                case SensorManager.SENSOR_DELAY_NORMAL:
                    debugText(canvas, i++, "SENSOR_DELAY_NORMAL");
                    break;
                default:
                    debugText(canvas, i++, "Sensor delay " + getSensorSamplingPeriod() + "us");
                    break;
>>>>>>> f51a6e45
            }
            debugText(canvas, i++, getTiltSensorMode() + " tiltSensorMode");

            /*if(haveOrigin){
                SensorManager.getOrientation(rotationMatrixOrigin, orientationOrigin);
                debugText(canvas, i++, "org yaw   " + orientationOrigin[0]*DEGREES_PER_RADIAN);
                debugText(canvas, i++, "org pitch " + orientationOrigin[1]*DEGREES_PER_RADIAN);
                debugText(canvas, i++, "org roll  " + orientationOrigin[2]*DEGREES_PER_RADIAN);
            }*/

            debugText(canvas, i++, "yaw   " + latestYaw);
            debugText(canvas, i++, "pitch " + latestPitch);
            debugText(canvas, i++, "roll  " + latestRoll);

            debugText(canvas, i++, "MAX_PITCH " + getMaxPitch());
            debugText(canvas, i++, "MAX_ROLL  " + getMaxRoll());

            debugText(canvas, i++, "HOR ORIGIN " + getHorizontalOrigin());
            debugText(canvas, i++, "VER ORIGIN " + getVerticalOrigin());

<<<<<<< HEAD
            if(null != sensor) {
                switch (sensor.getScreenRotation()) {
                    case Surface.ROTATION_0:
                        debugText(canvas, i++, "ROTATION_0");
                        break;
                    case Surface.ROTATION_90:
                        debugText(canvas, i++, "ROTATION_90");
                        break;
                    case Surface.ROTATION_180:
                        debugText(canvas, i++, "ROTATION_180");
                        break;
                    case Surface.ROTATION_270:
                        debugText(canvas, i++, "ROTATION_270");
                        break;
                }
=======
            switch (sensor.getScreenRotation()) {
                case Surface.ROTATION_0:
                    debugText(canvas, i++, "ROTATION_0");
                    break;
                case Surface.ROTATION_90:
                    debugText(canvas, i++, "ROTATION_90");
                    break;
                case Surface.ROTATION_180:
                    debugText(canvas, i++, "ROTATION_180");
                    break;
                case Surface.ROTATION_270:
                    debugText(canvas, i++, "ROTATION_270");
                    break;
>>>>>>> f51a6e45
            }
        }
    }

    private void debugText(Canvas canvas, int i, String text) {
        canvas.drawText(text, DEBUG_TEXT_SIZE, (2 + i) * DEBUG_TEXT_SIZE, debugTextPaint);
    }
}<|MERGE_RESOLUTION|>--- conflicted
+++ resolved
@@ -129,9 +129,8 @@
             debugText(canvas, i++, "height matches " + heightMatches);
         }
 
-<<<<<<< HEAD
-        if(debugTilt){
-            if(null == sensor) {
+        if (debugTilt) {
+            if (null == sensor) {
                 debugText(canvas, i++, "EXTERNAL TILT SENSOR");
             } else {
                 switch (sensor.getChosenSensorType()) {
@@ -166,39 +165,6 @@
                         break;
                 }
                 debugText(canvas, i++, getOrientationMode() + " orientationMode");
-=======
-        if (debugTilt) {
-            switch (sensor.getChosenSensorType()) {
-                case 0:
-                    debugText(canvas, i++, "NO AVAILABLE SENSOR");
-                    break;
-                case Sensor.TYPE_ROTATION_VECTOR:
-                    debugText(canvas, i++, "ROTATION_VECTOR");
-                    break;
-                case Sensor.TYPE_GRAVITY:
-                    debugText(canvas, i++, "MAG + GRAVITY");
-                    break;
-                case Sensor.TYPE_ACCELEROMETER:
-                    debugText(canvas, i++, "MAG + ACCELEROMETER");
-                    break;
-            }
-            switch (getSensorSamplingPeriod()) {
-                case SensorManager.SENSOR_DELAY_FASTEST:
-                    debugText(canvas, i++, "SENSOR_DELAY_FASTEST");
-                    break;
-                case SensorManager.SENSOR_DELAY_GAME:
-                    debugText(canvas, i++, "SENSOR_DELAY_GAME");
-                    break;
-                case SensorManager.SENSOR_DELAY_UI:
-                    debugText(canvas, i++, "SENSOR_DELAY_UI");
-                    break;
-                case SensorManager.SENSOR_DELAY_NORMAL:
-                    debugText(canvas, i++, "SENSOR_DELAY_NORMAL");
-                    break;
-                default:
-                    debugText(canvas, i++, "Sensor delay " + getSensorSamplingPeriod() + "us");
-                    break;
->>>>>>> f51a6e45
             }
             debugText(canvas, i++, getTiltSensorMode() + " tiltSensorMode");
 
@@ -219,8 +185,7 @@
             debugText(canvas, i++, "HOR ORIGIN " + getHorizontalOrigin());
             debugText(canvas, i++, "VER ORIGIN " + getVerticalOrigin());
 
-<<<<<<< HEAD
-            if(null != sensor) {
+            if (null != sensor) {
                 switch (sensor.getScreenRotation()) {
                     case Surface.ROTATION_0:
                         debugText(canvas, i++, "ROTATION_0");
@@ -235,21 +200,6 @@
                         debugText(canvas, i++, "ROTATION_270");
                         break;
                 }
-=======
-            switch (sensor.getScreenRotation()) {
-                case Surface.ROTATION_0:
-                    debugText(canvas, i++, "ROTATION_0");
-                    break;
-                case Surface.ROTATION_90:
-                    debugText(canvas, i++, "ROTATION_90");
-                    break;
-                case Surface.ROTATION_180:
-                    debugText(canvas, i++, "ROTATION_180");
-                    break;
-                case Surface.ROTATION_270:
-                    debugText(canvas, i++, "ROTATION_270");
-                    break;
->>>>>>> f51a6e45
             }
         }
     }
